--- conflicted
+++ resolved
@@ -18,13 +18,11 @@
 style:
 	black src/mapillary && flake8 src/mapillary
 
-<<<<<<< HEAD
 docs:
 	sphinx-apidoc -o docs ./src/ sphinx-apidoc --full -A 'Mapillary'; cd docs; echo "$$PYTHON_SCRIPT" >> conf.py; make markdown;
 
 docs-clean:
 	rm -rf docs/
-=======
+
 test:
-	@ pytest --log-cli-level=20
->>>>>>> fa6ac905
+	@ pytest --log-cli-level=20