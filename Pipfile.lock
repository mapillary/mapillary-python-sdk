--- conflicted
+++ resolved
@@ -1,11 +1,7 @@
 {
     "_meta": {
         "hash": {
-<<<<<<< HEAD
-            "sha256": "bc78d900681ebae30ea0d3137d7a50b136a04ff63affc8beb9368031f2476b77"
-=======
             "sha256": "d80e587f418b58c4278dc9eeb4c8b46db9f5480b1e9acf5f963cc12f5af0ab26"
->>>>>>> e51c37bd
         },
         "pipfile-spec": 6,
         "requires": {
