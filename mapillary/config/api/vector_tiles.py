"""
mapillary.config.api.vector_tiles

This module contains the class implementation of the
VectorTile functionalities for the Vector Tile aspect
of the APIv4 of Mapillary.

REFERENCE,

1. https://www.mapillary.com/developer/api-documentation/
"""


class VectorTiles:
    """Vector tiles provide an easy way to visualize vast amounts of
    data. Mapillary APIs are heavily based on vector tiles to provide
    the developers with flexibility to programmatically interact with
    the data they contain in custom ways. Vector tiles support
    filtering and querying rendered features. Mapillary vector tiles
    follow the Mapbox Tile Specification,
    https://docs.mapbox.com/vector-tiles/specification/"""

    @staticmethod
    def get_overview_layer(
        x: float,
        y: float,
        z: float,
    ) -> str:
        """Contain positions of images and sequences with original
        geometries (not computed) for the layer 'overview'

        This layer offers,

        1. zoom: 0 - 5 (inclusive)
        2. geometry: Point
        3. data source: images

        With the following properties,

        1. captured_at, int, timestamp in ms since epoch
        2. id, int, ID of the image
        3. sequence_id, string, ID of the sequence this image belongs to
        4. is_pano, bool, if it is a panoramic image
        """

        return f"https://tiles.mapillary.com/maps/vtp/mly1_public/2/{z}/{x}/{y}/"

    @staticmethod
    def get_sequence_layer(
        x: float,
        y: float,
        z: float,
    ) -> str:
        """Contain positions of images and sequences with original
        geometries (not computed) for the layer 'sequence'

        This layer offers,

        1. zoom: 6 - 14 (inclusive)
        2. geometry: LineString
        3. data source: images captured in a single collection, sorted
        by captured_at

        With the following properties,

        1. captured_at, int, timestamp in ms since epoch
        2. id, string, ID  of the sequence (the legacy sequence key)
        3. image_id, int, ID of the 'best' (first) image representing
        the sequence
        4. organization_id, int, ID of the organization this image
        belongs to. It can be absent
        5. is_pano, bool, if it is a panoramic sequence
        """

        return f"https://tiles.mapillary.com/maps/vtp/mly1_public/2/{z}/{x}/{y}/"

    @staticmethod
    def get_image_layer(
        x: float,
        y: float,
        z: float,
    ) -> str:
        """Contain positions of images and sequences with original
        geometries (not computed) for the layer 'image'

        This layer offers,

        1. zoom: 14
        2. geometry: Point
        3. data source: images

        With the following properties,

        1. captured_at, int, timestamp in ms since epoch
        2. compass_angle, int, the compass angle of the image
        3. id, int, ID of the image
        4. sequence_id, string, ID of the sequence this image belongs to
        4. organization_id, int, ID of the organization this image
        belongs to. It can be absent
        5. is_pano, bool, if it is a panoramic image
        """

        return f"https://tiles.mapillary.com/maps/vtp/mly1_public/2/{z}/{x}/{y}/"

    @staticmethod
    def get_computed_overview_layer(
        x: float,
        y: float,
        z: float,
    ) -> str:
        """Contain positions of images and sequences with original geometries
        (computed) for the layer 'overview'

        This layer offers,

        1. zoom: 0 - 5 (inclusive)
        2. geometry: Point
        3. data source: images

        With the following properties,

        1. captured_at, int, timestamp in ms since epoch
        2. id, int, ID of the image
        3. sequence_id, string, ID of the sequence this image belongs to
        4. is_pano, bool, if it is a panoramic image
        """

        return (
            f"https://tiles.mapillary.com/maps/vtp/mly1_computed_public/2/{z}/{x}/{y}/"
        )

    @staticmethod
    def get_computed_sequence_layer(
        x: float,
        y: float,
        z: float,
    ) -> str:
        """Contain positions of images and sequences with original geometries
        (computed) for the layer 'sequence'

        This layer offers,

        1. zoom: 6 - 14 (inclusive)
        2. geometry: LineString
        3. data source: images captured in a single collection, sorted by
        captured_at

        With the following properties,

        1. captured_at, int, timestamp in ms since epoch
        2. id, string, ID  of the sequence (the legacy sequence key)
        3. image_id, int, ID of the 'best' (first) image representing the
        sequence
        4. organization_id, int, ID of the organization this image belongs to.
        It can be absent
        5. is_pano, bool, if it is a panoramic sequence
        """

        return (
            f"https://tiles.mapillary.com/maps/vtp/mly1_computed_public/2/{z}/{x}/{y}/"
        )

    @staticmethod
    def get_computed_image_layer(
        x: float,
        y: float,
        z: float,
    ) -> str:
        """Contain positions of images and sequences with original geometries
        (computed) for the layer 'image'

        This layer offers,

        1. zoom: 14
        2. geometry: Point
        3. data source: images

        With the following properties,

        1. captured_at, int, timestamp in ms since epoch
        2. compass_angle, int, the compass angle of the image
        3. id, int, ID of the image
        4. sequence_id, string, ID of the sequence this image belongs to
        4. organization_id, int, ID of the organization this image belongs to.
        It can be absent
        5. is_pano, bool, if it is a panoramic image
        """

        return (
            f"https://tiles.mapillary.com/maps/vtp/mly1_computed_public/2/{z}/{x}/{y}/"
        )

    @staticmethod
    def get_map_feature_point(
        x: float,
        y: float,
        z: float,
    ) -> str:
        """These tiles represent positions of map features which are detected
        on the Mapillary platform and are not traffic signs.

        This layer offers,

        1. zoom: 14
        2. geometry: Point
        3. data source: map features

        With the following resultant properties,

        1. id, int, ID of the image
        2. value, string, name of the class which this object represent
        3. first_seen_at, int, timestamp in ms since epoch, capture
        time of the earliest image on which the detection contribute to
        this map feature
        4. last_seen_at, int, timestamp in ms since epoch, capture time of
        the latest image on which the detection contribute to this map feature
        """

        return (
<<<<<<< HEAD
            f"https://tiles.mapillary.com/maps/vtp/mly_map_feature_point/2/{z}/{x}/{y}"
=======
            f"https://tiles.mapillary.com/maps/vtp/mly_map_feature_point/2/{z}/{x}/{y}/"
>>>>>>> aef0295e
        )

    @staticmethod
    def get_map_feature_traffic_signs(
        x: float,
        y: float,
        z: float,
    ) -> str:
        """These tiles represent positions of map features which are detected
        on the Mapillary platform and are traffic signs.

        The tile metadata is exactly the same as Map feature tiles, points,
        except that the layer name is traffic_sign.

        This layer offers,

        1. zoom: 14
        2. geometry: Point
        3. data source: map features

        With the following properties,

        1. id, int, ID of the image
        2. value, string, name of the class which this object represent
        3. first_seen_at, int, timestamp in ms since epoch, capture time of
        the earliest image on which the detection contribute to this map
        feature
        4. last_seen_at, int, timestamp in ms since epoch, capture time of
        the latest image on which the detection contribute to this map feature
        """

<<<<<<< HEAD
        return (
            f"https://tiles.mapillary.com/maps/vtp/mly_map_feature_traffic_sign/2/{z}/{x}/{y}"
        )
=======
        return f"https://tiles.mapillary.com/maps/vtp/mly_map_feature_traffic_sign/2/{z}/{x}/{y}/"
>>>>>>> aef0295e
<|MERGE_RESOLUTION|>--- conflicted
+++ resolved
@@ -217,11 +217,7 @@
         """
 
         return (
-<<<<<<< HEAD
-            f"https://tiles.mapillary.com/maps/vtp/mly_map_feature_point/2/{z}/{x}/{y}"
-=======
             f"https://tiles.mapillary.com/maps/vtp/mly_map_feature_point/2/{z}/{x}/{y}/"
->>>>>>> aef0295e
         )
 
     @staticmethod
@@ -253,10 +249,4 @@
         the latest image on which the detection contribute to this map feature
         """
 
-<<<<<<< HEAD
-        return (
-            f"https://tiles.mapillary.com/maps/vtp/mly_map_feature_traffic_sign/2/{z}/{x}/{y}"
-        )
-=======
-        return f"https://tiles.mapillary.com/maps/vtp/mly_map_feature_traffic_sign/2/{z}/{x}/{y}/"
->>>>>>> aef0295e
+        return f"https://tiles.mapillary.com/maps/vtp/mly_map_feature_traffic_sign/2/{z}/{x}/{y}/"