--- conflicted
+++ resolved
@@ -80,10 +80,6 @@
         x: float,
         y: float,
         z: float,
-<<<<<<< HEAD
-        options: list=[],
-=======
->>>>>>> aef0295e
     ) -> str:
         """Contain positions of images and sequences with original
         geometries (not computed) for the layer 'image'
@@ -105,23 +101,7 @@
         5. is_pano, bool, if it is a panoramic image
         """
 
-<<<<<<< HEAD
-        for option in options:
-            if option not in [
-                "captured_at",
-                "compass_angle",
-                "id",
-                "sequence_id",
-                "organization_id" "is_pano",
-            ]:
-                print(option)
-
-        return (
-            f"https://tiles.mapillary.com/maps/vtp/mly1_public/2/{z}/{x}/{y}"
-        )
-=======
         return f"https://tiles.mapillary.com/maps/vtp/mly1_public/2/{z}/{x}/{y}/"
->>>>>>> aef0295e
 
     @staticmethod
     def get_computed_overview_layer(
