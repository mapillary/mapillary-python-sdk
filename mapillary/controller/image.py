--- conflicted
+++ resolved
@@ -381,26 +381,9 @@
     :rtype: str
     """
 
-<<<<<<< HEAD
 def images_in_geojson_controller(geojson: dict, filters: dict = None) -> dict:
     """For extracting images that lie within a GeoJSON and merges the results of the found
     GeoJSON(s) into a single object - by merging all the features into one feature list.
-=======
-    valid_id(id=key, image=True)
-    return merged_features_list_to_geojson(
-        feature_to_geojson(
-            EntityAdapter().fetch_image(image_id=key, fields=fields)
-        )
-    )
-    
-    
-def get_images_in_shape_controller(
-    data: dict, is_geojson: bool = True, kwargs: dict = None
-) -> dict:
-    """For extracting images that lie within a shape, either GeoJSON or a Bounding Box, and merges
-    the results of the found GeoJSON(s) into a single object - by merging all the features into
-    one list in a feature collection.
->>>>>>> e51c37bd
 
     :param geojson: The geojson to act as the query extent
     :type geojson: dict
