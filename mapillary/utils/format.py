# Copyright (c) Facebook, Inc. and its affiliates. (http://www.facebook.com)
# -*- coding: utf-8 -*-

"""
mapillary.utils.format
~~~~~~~~~~~~~~~~~~~~~~

This module deals with converting data to and from different file formats.

:copyright: (c) 2021 Facebook
:license: MIT LICENSE
"""

# Package imports
import json
from pprint import pprint

# Local imports

# Models
from models.geojson import GeoJSON


def feature_to_geojson(json_data: dict) -> dict:

    """From
    {'geometry': {'type': 'Point', 'coordinates': [30.003755665554, 30.985948744314]}, 'id':
    '506566177256016'}
    To get,
    {'type': 'FeatureCollection', 'features': [{'type': 'Feature', 'geometry': {'type': 'Point',
    'coordinates': [30.98594605922699, 30.003757307208872]}, 'properties': {}}]}
    """

    # The geometry property will always be present
    keys = [key for key in json_data.keys() if key != "geometry"]

    feature = {"type": "Feature", "geometry": {}, "properties": {}}
    # Make sure that all keys exist and retrieve their values if specified
    feature["geometry"] = json_data["geometry"]

    for key in keys:
        feature["properties"][key] = json_data[key]

    return feature


def join_geojson_with_keys(
    geojson_src: dict,
    geojson_src_key: str,
    geojson_dest: dict,
    geojson_dest_key: str,
) -> dict:

    """Combines features from two geojsons on the basis of same given key ids, similar to
    an SQL join functionality

    Usage::
        >>> join_geojson_with_keys(
            geojson_src=geojson_src,
            geojson_src_key='id',
            geojson_dest=geojson_dest,
            geojson_dest_key='id')
    """

    # Go through the feature set in the src geojson
    for from_features in geojson_src["features"]:

        # Go through the feature set in the dest geojson
        for into_features in geojson_dest["features"]:

            # If either of the geojson features do not contain
            # their respective assumed keys, continue
            if (
                geojson_dest_key not in into_features["properties"]
                or geojson_src_key not in from_features["properties"]
            ):
                continue

            # Checking if two IDs match up
            if int(from_features["properties"][geojson_src_key]) == int(
                into_features["properties"][geojson_dest_key]
            ):

                # Firstly, extract the properties that exist in the
                # src_geojson for that feature
                old_properties = [key for key in from_features["properties"].keys()]

                # Secondly, extract the properties that exist in the
                # dest_json for that feature
                new_properties = [key for key in into_features["properties"].keys()]

                # Going through the old properties in the features of src_geojson
                for new_property in new_properties:

                    # Going through the new propeties in the features of dest_geojson
                    if new_property not in old_properties:

                        # Put the new_featu
                        from_features["properties"][new_property] = old_properties[
                            "properties"
                        ][new_property]

    return geojson_src


def geojson_to_features_list(json_data):
    """Converts a decoded output GeoJSON to a list of feature objects
    example:
    From,
    {'type': 'FeatureCollection', 'features': [{'type': 'Feature', 'geometry': {'type': 'Point',
    'coordinates': [30.98594605922699, 30.003757307208872]}, 'properties': {}}]}

    To,
    [{'type': 'Feature', 'geometry': {'type': 'Point',
    'coordinates': [30.98594605922699, 30.003757307208872]}, 'properties': {}}]

    The purpose of this formatting utility is to obtain a list of individual features for
    decoded tiles that can be later extended to the output GeoJSON
    """

    return json_data["features"]


def merged_features_list_to_geojson(features_list: list) -> str:
    """Converts a processed features list (i.e. a features list with all the needed features merged
    from multiple tiles) into a fully-featured GeoJSON

    :param features_list: a list of processed features merged from different tiles within a bbox
    :type features_list: list
    example:
    From,
    [{'type': 'Feature', 'geometry': {'type': 'Point',
    'coordinates': [30.98594605922699, 30.003757307208872]}, 'properties': {}}, ...]

    To,
    {'type': 'FeatureCollection', 'features': [{'type': 'Feature', 'geometry': {'type': 'Point',
    'coordinates': [30.98594605922699, 30.003757307208872]}, 'properties': {}}, ...]}

    :return: GeoJSON string formatted with all the extra commas removed.
    :rtype: str
    """
    return json.dumps({"type": "FeatureCollection", "features": features_list})


def detection_features_to_geojson(feature_list: list) -> dict:
    """Converts a preprocessed list (i.e, features from the detections of either images or
    map_features from multiple segments) into a fully featured GeoJSON

    :param features_list: A list of processed features merged from different segments within a
    detection
    :type features_list: list

    Example::
        >>> # From
        >>> [{'created_at': '2021-05-20T17:49:01+0000', 'geometry':
        ... 'GjUKBm1weS1vchIVEgIAABgDIg0JhiekKBoqAABKKQAPGgR0eXBlIgkKB3BvbHlnb24ogCB4AQ==',
        ... 'image': {'geometry': {'type': 'Point', 'coordinates': [-97.743279722222,
        ... 30.270651388889]}, 'id': '1933525276802129'}, 'value': 'regulatory--no-parking--g2',
        ... 'id': '1942105415944115'}, ... ]
        >>> # To
        >>> {'type': 'FeatureCollection', 'features': [{'type': 'Feature', 'geometry':
        ... {'type': 'Point', 'coordinates': [-97.743279722222, 30.270651388889]}, 'properties': {
        ... 'image_id': '1933525276802129', 'created_at': '2021-05-20T17:49:01+0000',
        ... 'pixel_geometry':
        ... 'GjUKBm1weS1vchIVEgIAABgDIg0JhiekKBoqAABKKQAPGgR0eXBlIgkKB3BvbHlnb24ogCB4AQ=='`,
        ... 'value': 'regulatory--no-parking--g2', 'id': '1942105415944115' } }, ... ]}

    :return: GeoJSON formatted as expected in a detection format
    :rtype: dict
    """

    resulting_geojson = {
        # FeatureCollection type
        "type": "FeatureCollection",
        # List of features
        "features": [
            # Feature generation from feature_list
            {
                # Type is 'Feature'
                "type": "Feature",
                # Let 'geometry' be the `image` key, defaults to {} is `image` not in feature
                "geometry": {
                    "type": "Point",
                    "coordinates": feature["image"]["geometry"]["coordinates"],
                }
                if "image" in feature
                else {},
                # Property list
                "properties": {
                    # Only if "image" was specified in the `fields` of the endpoint, else None
                    "image_id": feature["image"]["id"]
                    if "image" in "feature"
                    else None,
                    # Only if "created_at" was specified in the `fields` of the endpoint, else None
                    "created_at": feature["created_at"]
                    if "created_at" in feature
                    else None,
                    # Only if "geometry" was specified in the `fields` of the endpoint, else None
                    "pixel_geometry": feature["geometry"]
                    if "geometry" in feature
                    else None,
                    # Only if "value" was specified in the `fields` of the endpoint, else None
                    "value": feature["value"] if "value" in feature else None,
                    # "id" is always available in the response
                    "id": feature["id"],
                },
            }
            # Going through the given of features
            for feature in feature_list
        ],
    }

    # The next logic below removes features that defaulted to None

    # Through each feature in the resulting features
    for _feature in resulting_geojson["features"]:

        # Going through each property in the feature
        for _property in _feature["properties"]:

            # If the _property has defauled to None
            if _property is None:

                # Delete the _property from the feature
                del _feature["properties"][_property]

    # Finally return the output
    return resulting_geojson


<<<<<<< HEAD
def flatten_geojson(geojson: dict) -> dict:
    """Flattens a GeoJSON dictionary to a dictionary with only the relevant keys.
    This is useful for writing to a CSV file. The output is a dictionary with the following
    structure:
    {
        "geometry": {
            "type": "Point",
            "coordinates": [x, y]
        },
        "first_seen_at": "UNIX_TIMESTAMP",
        "last_seen_at": "UNIX_TIMESTAMP",
        "value": "regulatory--no-parking--g2",
        "id": "FEATURE_ID",
        "image_id": "IMAGE_ID"
    }
    :param geojson: The GeoJSON to flatten
    :type geojson: dict
    :return: A flattened GeoJSON
    :rtype: dict

    Note:
        1. The `geometry` key is always present in the output
        2. The properties are flattened to the following keys:
            - "first_seen_at"   (optional)
            - "last_seen_at"    (optional)
            - "value"           (optional)
            - "id"              (required)
            - "image_id"        (optional)
            - etc.
        3. If the 'geometry` type is `Point`, two more properties will be added:
            - "longitude"
            - "latitude"
        # TODO: Further testing needed with different geometries, e.g., Polygon, etc.
    """
    for feature in geojson["features"]:
        # Check if the geometry is a Point
        if feature["geometry"]["type"] == "Point":
            # Add longitude and latitude properties to the feature
            feature["properties"]["longitude"] = feature["geometry"]["coordinates"][0]
            feature["properties"]["latitude"] = feature["geometry"]["coordinates"][1]

    # Return the flattened geojson
    return [
        {"geometry": _feature["geometry"], **_feature["properties"]}
        for _feature in geojson["features"]
    ]
=======
def geojson_to_polgyon(geojson: dict) -> dict:
    """Converts a GeoJSON into a collection of only geometry coordinates for the purpose of
    checking whether a given coordinate point exists within a shapely polygon - see requirement #9
    for more context

    Converts from,
    '{
        "type": "FeatureCollection",
        "features": [
            {
                "geometry": {
                    "coordinates": [
                        -80.13069927692413,
                        25.78523699486192
                    ],
                    "type": "Point"
                },
                "properties": {
                    "first_seen_at": 1422984049000,
                    "id": 481978503020355,
                    "last_seen_at": 1422984049000,
                    "value": "object--street-light"
                },
                "type": "Feature"
            },
            {
                "geometry": {
                    "coordinates": [
                        -80.13210475444794,
                        25.78362849816017
                    ],
                    "type": "Point"
                },
                "properties": {
                    "first_seen_at": 1423228306666,
                    "id": 252538103315239,
                    "last_seen_at": 1423228306666,
                    "value": "object--street-light"
                },
                "type": "Feature"
            },
            ...
        ]
    }'

    To,
    '{
        "type": "FeatureCollection",
        "features": [
            {
            "type": "Feature",
            "properties": {},
            "geometry": {
                "type": "Polygon",
                "coordinates": [
                [
                    [
                    7.2564697265625,
                    43.69716905314008
                    ],
                    [
                    7.27020263671875,
                    43.69419030566581
                    ],
                    ...
                ]
                ]
            }
            }
        ]
    }'

    :param geojson: The input GeoJSON
    :type geojson: dict

    :return: A geojson of the format mentioned under 'To'
    :rtype: dict
    """

    return GeoJSON(
        geojson={
            "type": "FeatureCollection",
            "features": [
                {
                    "type": "Feature",
                    "properties": {},
                    "geometry": {
                        "type": "Polygon",
                        "coordinates": [
                            [
                                # Double listed on purpose. See above example under 'To'
                                feature["geometry"]["coordinates"]
                                for feature in geojson["features"]
                            ]
                        ],
                    },
                }
            ],
        }
    )
>>>>>>> 5bf8fd3f
<|MERGE_RESOLUTION|>--- conflicted
+++ resolved
@@ -228,7 +228,6 @@
     return resulting_geojson
 
 
-<<<<<<< HEAD
 def flatten_geojson(geojson: dict) -> dict:
     """Flattens a GeoJSON dictionary to a dictionary with only the relevant keys.
     This is useful for writing to a CSV file. The output is a dictionary with the following
@@ -275,7 +274,8 @@
         {"geometry": _feature["geometry"], **_feature["properties"]}
         for _feature in geojson["features"]
     ]
-=======
+
+
 def geojson_to_polgyon(geojson: dict) -> dict:
     """Converts a GeoJSON into a collection of only geometry coordinates for the purpose of
     checking whether a given coordinate point exists within a shapely polygon - see requirement #9
@@ -375,5 +375,4 @@
                 }
             ],
         }
-    )
->>>>>>> 5bf8fd3f
+    )