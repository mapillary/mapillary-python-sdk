--- conflicted
+++ resolved
@@ -45,14 +45,6 @@
             + f'fbtrace_id: "{self.fbtrace_id}"'
         )
 
-
-<<<<<<< HEAD
-class InvalidFieldError(MapillaryException):
-    """Raised when an API endpoint is passed invalid
-    field elements
-    :var endpoint: The API endpoint that was targeted
-    :var field: The invalid field that was passed
-=======
 class AuthError(MapillaryException):
     """Raised when a function is called without
     having the access token set in
@@ -66,24 +58,10 @@
     https://developers.facebook.com/docs/graph-api/using-graph-api/error-handling/
     for more information
     :fbtrace_id: A unique ID to track the issue/exception
->>>>>>> edb6518e
-    """
-
-    def __init__(
-        self,
-<<<<<<< HEAD
-        endpoint: str,
-        field: str,
-    ):
-        """Initializing InvalidFieldError constructor"""
-        self.endpoint = endpoint
-        self.field = field
-
-    def __str__(self):
-        return (
-            f'InvalidFieldError: The invalid field, "{self.field}" was '
-            f'passed to the endpoint, "{self.endpoint}"'
-=======
+    """
+
+    def __init__(
+        self,
         message: str,
     ):
         """Initializing AuthError constructor"""
@@ -227,16 +205,38 @@
         return (
             f'InvalidOptionError: Given {self.param} value, "{self.value}" '
             f'while possible {self.param} options, [{", ".join(self.options)}] '
->>>>>>> edb6518e
-        )
-
-    def __repr__(self):
-        return (
-<<<<<<< HEAD
+        )
+
+    def __repr__(self):
+        return (
+            f'InvalidOptionError: Given {self.param} value, "{self.value}" '
+            f'while possible {self.param} options, [{", ".join(self.options)}] '
+        )
+
+class InvalidFieldError(MapillaryException):
+    """Raised when an API endpoint is passed invalid
+    field elements
+    :var endpoint: The API endpoint that was targeted
+    :var field: The invalid field that was passed
+    """
+
+    def __init__(
+        self,
+        endpoint: str,
+        field: str,
+    ):
+        """Initializing InvalidFieldError constructor"""
+        self.endpoint = endpoint
+        self.field = field
+
+    def __str__(self):
+        return (
             f'InvalidFieldError: The invalid field, "{self.field}" was '
             f'passed to the endpoint, "{self.endpoint}"'
-=======
-            f'InvalidOptionError: Given {self.param} value, "{self.value}" '
-            f'while possible {self.param} options, [{", ".join(self.options)}] '
->>>>>>> edb6518e
+        )
+
+    def __repr__(self):
+        return (
+            f'InvalidFieldError: The invalid field, "{self.field}" was '
+            f'passed to the endpoint, "{self.endpoint}"'
         )